--- conflicted
+++ resolved
@@ -7,18 +7,11 @@
 
 import json
 import logging
-<<<<<<< HEAD
 import subprocess
 import zipfile
 import io
 import re
 import os
-=======
-import zipfile
-import io
-import re
->>>>>>> f2a3d365
-from typing import Optional
 
 import requests
 from github import Github
@@ -621,121 +614,42 @@
     # Return the most recent run
     return str(runs[0]["id"])
 
-# SwiftLint helper functions
-async def get_artifact_id(repo_name: str, run_id: str, token: str, name: str = "swiftlint-reports") -> str:
-    """Get artifact ID for SwiftLint reports"""
-    url = f"https://api.github.com/repos/{repo_name}/actions/runs/{run_id}/artifacts"
-    headers = {"Authorization": f"Bearer {token}"}
-    response = requests.get(url, headers=headers)
-    response.raise_for_status()
-    
-    artifacts_data = response.json()
-    artifacts = artifacts_data.get("artifacts", [])
-    
-    for artifact in artifacts:
-        if artifact["name"] == name:
-            return artifact["id"]
-    
-    raise RuntimeError(f"No artifact named '{name}' found")
-
-async def download_and_extract_artifact(repo_name: str, artifact_id: str, token: str, extract_dir: str = None) -> str:
-    """Download and extract SwiftLint artifact"""
-    url = f"https://api.github.com/repos/{repo_name}/actions/artifacts/{artifact_id}/zip"
-    headers = {"Authorization": f"Bearer {token}"}
-    response = requests.get(url, headers=headers)
-    response.raise_for_status()
-    
-    if extract_dir is None:
-        extract_dir = "/tmp/swiftlint_output"
-    
-    with zipfile.ZipFile(io.BytesIO(response.content)) as z:
-        z.extractall(extract_dir)
-    return extract_dir
-
-async def parse_swiftlint_output(output_dir: str, expected_filename: str = "swiftlint_all.txt") -> list:
-    """Parse SwiftLint output to extract only actual violations/errors"""
-    violations = []
-    
-    # Look for the expected SwiftLint output file
-    expected_file_path = os.path.join(output_dir, expected_filename)
-    if not os.path.exists(expected_file_path):
-        # Try common alternative names
-        alternatives = ["swiftlint.txt", "violations.txt", "lint-results.txt", "output.txt"]
-        found_file = None
-        for alt_name in alternatives:
-            alt_path = os.path.join(output_dir, alt_name)
-            if os.path.exists(alt_path):
-                found_file = alt_path
-                break
-        
-        if not found_file:
-            raise FileNotFoundError(f"Expected SwiftLint output file '{expected_filename}' not found in {output_dir}. Available files: {os.listdir(output_dir)}")
-        
-        expected_file_path = found_file
-    
-    # Pattern to match SwiftLint violation lines
-    violation_pattern = re.compile(r'^/.+\.swift:\d+:\d+:\s+(error|warning):\s+.+\s+\(.+\)$')
-    
-    with open(expected_file_path) as f:
-        for line_num, line in enumerate(f, 1):
-            line = line.strip()
-            if line and violation_pattern.match(line):
-                violations.append({
-                    "raw_line": line,
-                    "file": extract_file_from_violation(line),
-                    "line_number": extract_line_number_from_violation(line),
-                    "severity": extract_severity_from_violation(line),
-                    "message": extract_message_from_violation(line),
-                    "rule": extract_rule_from_violation(line)
-                })
-    
-    return violations
-
-def extract_file_from_violation(violation_line: str) -> str:
-    """Extract file path from violation line"""
-    match = re.match(r'^(/[^:]+\.swift):', violation_line)
-    return match.group(1) if match else ""
-
-def extract_line_number_from_violation(violation_line: str) -> int:
-    """Extract line number from violation line"""
-    match = re.match(r'^/[^:]+\.swift:(\d+):', violation_line)
-    return int(match.group(1)) if match else 0
-
-def extract_severity_from_violation(violation_line: str) -> str:
-    """Extract severity (error/warning) from violation line"""
-    match = re.search(r':\s+(error|warning):', violation_line)
-    return match.group(1) if match else ""
-
-def extract_message_from_violation(violation_line: str) -> str:
-    """Extract violation message from violation line"""
-    match = re.search(r':\s+(?:error|warning):\s+(.+)\s+\(.+\)$', violation_line)
-    return match.group(1) if match else ""
-
-def extract_rule_from_violation(violation_line: str) -> str:
-    """Extract rule name from violation line"""
-    match = re.search(r'\(([^)]+)\)$', violation_line)
-    return match.group(1) if match else ""
-
-async def find_workflow_run(context: GitHubAPIContext, commit_sha: str, token: str) -> str:
-    """Find the most recent workflow run ID for a commit"""
-    url = f"https://api.github.com/repos/{context.repo_name}/actions/runs"
-    headers = {"Authorization": f"Bearer {token}"}
-    params = {"head_sha": commit_sha}
-    
-    response = requests.get(url, headers=headers, params=params)
-    response.raise_for_status()
-    
-    runs_data = response.json()
-    runs = runs_data.get("workflow_runs", [])
-    
-    if not runs:
-        raise RuntimeError(f"No workflow runs found for commit {commit_sha}")
-    
-    # Return the most recent run
-    return str(runs[0]["id"])
-
 # Build/Lint helper functions (simplified - removed legacy single-repo functions)
-<<<<<<< HEAD
+async def execute_read_swiftlint_logs(repo_name: str, build_id: str = None) -> str:
+    """Read SwiftLint violation logs from GitHub Actions artifacts"""
+    logger.info(f"Reading SwiftLint logs for repository '{repo_name}' (build_id: {build_id})")
+    
+    try:
+        context = get_github_context(repo_name)
+        if not context.repo:
+            return json.dumps({"error": f"GitHub repository not configured for {repo_name}"})
+        
+        token = context.github_token
+        if not token:
+            return json.dumps({"error": "GITHUB_TOKEN is not set"})
+
+        if build_id is None:
+            commit_sha = context.get_current_commit()
+            build_id = await find_workflow_run(context, commit_sha, token)
+            logger.info(f"Using workflow run {build_id} for commit {commit_sha}")
+
+        artifact_id = await get_artifact_id(context.repo_name, build_id, token)
+        output_dir = await download_and_extract_artifact(context.repo_name, artifact_id, token)
+        lint_results = await parse_swiftlint_output(output_dir)
+        
+        return json.dumps({
+            "success": True,
+            "repo": context.repo_name,
+            "repo_config": repo_name,
+            "run_id": build_id,
+            "artifact_id": artifact_id,
+            "violations": lint_results,
+            "total_violations": len(lint_results)
+        })
+        
+    except Exception as e:
+        logger.error(f"Failed to read SwiftLint logs for {repo_name}: {str(e)}", exc_info=True)
+        return json.dumps({"error": f"Failed to read SwiftLint logs for {repo_name}: {str(e)}"})
 
 # Python linter error parsing functions
 def extract_file_from_ruff_error(error_line: str) -> str:
@@ -946,10 +860,7 @@
         logger.error(f"Failed to parse linter errors: {e!s}", exc_info=True)
         return json.dumps({"error": f"Failed to parse linter errors: {e!s}"})
 
-async def execute_read_swiftlint_logs(repo_name: str, build_id: Optional[str] = None) -> str:
-=======
-async def execute_read_swiftlint_logs(repo_name: str, build_id: str = None) -> str:
->>>>>>> f2a3d365
+async def execute_read_swiftlint_logs(repo_name: str, build_id: str | None = None) -> str:
     """Read SwiftLint violation logs from GitHub Actions artifacts"""
     logger.info(f"Reading SwiftLint logs for repository '{repo_name}' (build_id: {build_id})")
     
@@ -961,8 +872,6 @@
         token = context.github_token
         if not token:
             return json.dumps({"error": "GITHUB_TOKEN is not set"})
-<<<<<<< HEAD
-=======
 
         if build_id is None:
             commit_sha = context.get_current_commit()
@@ -986,33 +895,9 @@
     except Exception as e:
         logger.error(f"Failed to read SwiftLint logs for {repo_name}: {str(e)}", exc_info=True)
         return json.dumps({"error": f"Failed to read SwiftLint logs for {repo_name}: {str(e)}"})
->>>>>>> f2a3d365
-
-        if build_id is None:
-            commit_sha = context.get_current_commit()
-            build_id = await find_workflow_run(context, commit_sha, token)
-            logger.info(f"Using workflow run {build_id} for commit {commit_sha}")
-
-        artifact_id = await get_artifact_id(context.repo_name, build_id, token)
-        output_dir = await download_and_extract_artifact(context.repo_name, artifact_id, token)
-        lint_results = await parse_swiftlint_output(output_dir)
-        
-        return json.dumps({
-            "success": True,
-            "repo": context.repo_name,
-            "repo_config": repo_name,
-            "run_id": build_id,
-            "artifact_id": artifact_id,
-            "violations": lint_results,
-            "total_violations": len(lint_results)
-        })
-        
-    except Exception as e:
-        logger.error(f"Failed to read SwiftLint logs for {repo_name}: {str(e)}", exc_info=True)
-        return json.dumps({"error": f"Failed to read SwiftLint logs for {repo_name}: {str(e)}"})
-
-
-async def execute_read_build_logs(repo_name: str, build_id: Optional[str] = None) -> str:
+
+
+async def execute_read_build_logs(repo_name: str, build_id: str | None = None) -> str:
     """Read build logs and extract Swift compiler errors, warnings, and test failures"""
     logger.info(f"Reading build logs for repository '{repo_name}' (build_id: {build_id})")
     logger.warning("Build logs not implemented in multi-repo mode yet")
